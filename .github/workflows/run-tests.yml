name: Tests

on: [ push ]


jobs:
  run_tests:

    runs-on: ubuntu-latest
    strategy:
      matrix:
        python-version: [ 3.7, 3.8, 3.9 ]
    timeout-minutes: 10
    steps:
      - uses: actions/checkout@v2
      - name: Set up Python
        uses: actions/setup-python@v2
        with:
          python-version: ${{ matrix.python-version }}
      - name: Cache dependencies
        uses: actions/cache@v2
        with:
          path: ~/.cache/pip
          key: Key-v1-${{ matrix.python-version }}-${{ hashFiles('requirements.txt') }}-${{ hashFiles('requirements-dev.txt') }}
      - name: Install dependencies
        run: |
          python -m pip install --upgrade pip
          pip install -r requirements.txt
          pip install -r requirements-dev.txt
      - name: Build hivemind
        run: |
          pip install .
      - name: Test
        run: |
          cd tests
          pytest --durations=0 --durations-min=1.0 -v

  build_and_test_p2pd:
    runs-on: ubuntu-latest
    timeout-minutes: 10
    steps:
      - uses: actions/checkout@v2
      - name: Set up Python
        uses: actions/setup-python@v2
        with:
          python-version: '3.8'
      - name: Cache dependencies
        uses: actions/cache@v2
        with:
          path: ~/.cache/pip
          key: Key-v1-3.8-${{ hashFiles('requirements.txt') }}-${{ hashFiles('requirements-dev.txt') }}
      - name: Install dependencies
        run: |
          python -m pip install --upgrade pip
          pip install -r requirements.txt
          pip install -r requirements-dev.txt
      - name: Build hivemind
        run: |
          pip install . --global-option=build_py --global-option="--buildgo" --no-use-pep517
      - name: Test
        run: |
          cd tests
          pytest -k "p2p"

  codecov_in_develop_mode:

    runs-on: ubuntu-latest
    timeout-minutes: 10
    steps:
      - uses: actions/checkout@v2
      - name: Set up Python
        uses: actions/setup-python@v2
        with:
          python-version: '3.8'
      - name: Cache dependencies
        uses: actions/cache@v2
        with:
          path: ~/.cache/pip
          key: Key-v1-3.8-${{ hashFiles('requirements.txt') }}-${{ hashFiles('requirements-dev.txt') }}
      - name: Install dependencies
        run: |
          python -m pip install --upgrade pip
          pip install -r requirements.txt
          pip install -r requirements-dev.txt
      - name: Build hivemind
        run: |
          pip install -e .
      - name: Test
        run: |
<<<<<<< HEAD
          pytest --cov=hivemind tests -v
=======
          pytest --cov=hivemind -v tests
>>>>>>> 91c88f84
      - name: Upload coverage to Codecov
        uses: codecov/codecov-action@v1<|MERGE_RESOLUTION|>--- conflicted
+++ resolved
@@ -87,10 +87,6 @@
           pip install -e .
       - name: Test
         run: |
-<<<<<<< HEAD
-          pytest --cov=hivemind tests -v
-=======
           pytest --cov=hivemind -v tests
->>>>>>> 91c88f84
       - name: Upload coverage to Codecov
         uses: codecov/codecov-action@v1