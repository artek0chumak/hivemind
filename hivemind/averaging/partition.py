"""
Auxiliary data structures for AllReduceRunner
"""
import asyncio
<<<<<<< HEAD
from typing import Sequence, AsyncIterable, Tuple, Optional, TypeVar, Union, AsyncIterator, Type, Deque, List
=======
>>>>>>> bedfa6ee
from collections import deque
from typing import AsyncIterable, AsyncIterator, Optional, Sequence, Tuple, TypeVar, Union

import numpy as np
import torch

from hivemind.proto.runtime_pb2 import CompressionType, Tensor
from hivemind.utils.asyncio import amap_in_executor
from hivemind.utils.compression import get_nbytes_per_value, serialize_torch_tensor

T = TypeVar("T")
DEFAULT_PART_SIZE_BYTES = 2 ** 19


class TensorPartContainer:
    """
    Auxiliary data structure for averaging, responsible for splitting tensors into parts and reassembling them.
    The class is designed to avoid excessive memory allocation and run all heavy computation in background
    :param tensors: local tensors to be split and aggregated
    :param peer_fractions: for each peer, a target fraction of vector elements that this peer should average
    :param compression_type: optionally compress tensors with this compression algorithm before sending them to peers
    :param part_size_bytes: greedily split tensors into parts of up to this many bytes (after compression)
    :param prefetch: when compressing, pre-compute this many compressed tensors in background
    """

    def __init__(
        self,
        tensors: Sequence[torch.Tensor],
        peer_fractions: Sequence[float],
        compression_type: Union["CompressionType", Sequence["CompressionType"]] = CompressionType.NONE,
        part_size_bytes: int = DEFAULT_PART_SIZE_BYTES,
        prefetch: int = 1,
    ):
        if not isinstance(compression_type, Sequence):
            compression_type = [compression_type] * len(tensors)
        assert len(compression_type) == len(tensors), "compression types do not match the number of tensors"
        self.local_tensors, self.peer_fractions, self.group_size = tensors, peer_fractions, len(peer_fractions)
        self.compression_type, self.part_size_bytes, self.prefetch = compression_type, part_size_bytes, prefetch
        self.total_size = sum(tensor.numel() for tensor in tensors)
        self._input_parts_by_peer: List[Deque[Tuple[torch.Tensor, Type[CompressionType]]]] = [
            deque() for _ in range(self.group_size)
        ]
        self._output_parts_by_peer: List[Deque[torch.Tensor]] = [deque() for _ in range(self.group_size)]
        self._inputs_consumed_by_peer = [False for _ in range(self.group_size)]
        self._output_part_available = [asyncio.Event() for _ in range(self.group_size)]
        self._outputs_registered_by_peer = [0 for _ in range(self.group_size)]
        self._outputs_consumed = False
        self.finished = asyncio.Event()
        self.num_parts_by_tensor = []

        # split tensor parts in proportion to target_size_by_peer
        current_length = 0
        current_peer_index = 0
        pivots = (np.cumsum(peer_fractions) / np.sum(peer_fractions) * self.total_size).astype(np.int64)
        pivots[-1] = self.total_size

        for tensor, tensor_compression in zip(self.local_tensors, compression_type):
            part_size_values = int(part_size_bytes / get_nbytes_per_value(tensor.dtype, tensor_compression))
            tensor_parts = tensor.detach().view(-1).split(part_size_values)
            self.num_parts_by_tensor.append(len(tensor_parts))
            for part in tensor_parts:
                if current_length + len(part) > pivots[current_peer_index]:
                    # switch to next peer; if a part lands between parts of two or
                    # more peers, assign that part to the peer with highest intersection
                    prev_peer_index = current_peer_index
                    peer_intersections = [pivots[current_peer_index] - current_length]
                    while current_length + len(part) > pivots[current_peer_index]:
                        current_peer_index += 1
                        current_peer_part_end = min(current_length + len(part), pivots[current_peer_index])
                        peer_intersections.append(current_peer_part_end - pivots[current_peer_index - 1])
                    assigned_peer_index = prev_peer_index + np.argmax(peer_intersections)
                    self._input_parts_by_peer[assigned_peer_index].append((part, tensor_compression))
                else:
                    self._input_parts_by_peer[current_peer_index].append((part, tensor_compression))
                current_length += len(part)

        assert current_length == self.total_size
        self.num_parts_by_peer = tuple(len(parts) for parts in self._input_parts_by_peer)

    @torch.no_grad()
    def get_raw_input_parts(self, peer_index: int) -> Tuple[torch.Tensor, ...]:
        """get non-serialized tensor parts for a peer at a given index"""
        assert not self._inputs_consumed_by_peer[peer_index], "input parts of a given peer are already deallocated."
        self._inputs_consumed_by_peer[peer_index] = True
        input_parts = tuple(part for part, compression in self._input_parts_by_peer[peer_index])
        self._input_parts_by_peer[peer_index].clear()
        return input_parts

    @torch.no_grad()
    async def iterate_input_parts_for(self, peer_index: int) -> AsyncIterator[Tensor]:
        """iterate serialized tensor parts for a peer at a given index. Run serialization in background."""
        assert not self._inputs_consumed_by_peer[peer_index], "input parts of a given peer are already deallocated."
        self._inputs_consumed_by_peer[peer_index] = True

        async def _aiterate_parts():
            for _ in range(self.num_parts_by_peer[peer_index]):
                yield self._input_parts_by_peer[peer_index].popleft()

        async for serialized_part in amap_in_executor(
            lambda x_and_compr: serialize_torch_tensor(*x_and_compr), _aiterate_parts(), max_prefetch=self.prefetch
        ):
            yield serialized_part

    def register_processed_part(self, peer_index: int, part_index: int, part: torch.Tensor):
        """
        register next-in-line part of results received from a given peer for use in iterate_output_tensors
        depending on the algorithm, processed part is an average, difference from average or another aggregation
        """
        if part_index != self._outputs_registered_by_peer[peer_index]:
            raise ValueError(
                f"Could not register part #{part_index} from peer #{peer_index}, "
                f" expected part index: {self._outputs_registered_by_peer[peer_index]}"
            )
        self._output_parts_by_peer[peer_index].append(part)
        self._outputs_registered_by_peer[peer_index] += 1
        self._output_part_available[peer_index].set()

    async def iterate_output_tensors(self) -> AsyncIterable[torch.Tensor]:
        """iterate over the outputs of averaging (whether they are average, delta or other aggregation result)"""
        assert not self._outputs_consumed, "output tensors are already iterated and no longer available."
        self._outputs_consumed = True
        peer_index = num_parts_processed = 0
        for tensor_index in range(len(self.local_tensors)):
            tensor_parts: List[torch.Tensor] = []
            while len(tensor_parts) < self.num_parts_by_tensor[tensor_index]:
                if num_parts_processed >= self.num_parts_by_peer[peer_index]:
                    num_parts_processed = 0
                    peer_index += 1
                    continue
                if not self._output_parts_by_peer[peer_index]:
                    self._output_part_available[peer_index].clear()
                    await self._output_part_available[peer_index].wait()
                    if self.finished.is_set():
                        raise AllreduceException("All-reduce was terminated during iteration.")

                tensor_parts.append(self._output_parts_by_peer[peer_index].popleft())
                num_parts_processed += 1
            tensor = torch.cat(tensor_parts)
            del tensor_parts
            yield tensor.reshape(self.local_tensors[tensor_index].shape)

    def __del__(self):
        self.finalize()

    def finalize(self):
        """terminate all iterators, delete intermediate data"""
        if not self.finished.is_set():
            for peer_index in range(self.group_size):
                self._inputs_consumed_by_peer[peer_index] = True
                self._input_parts_by_peer[peer_index].clear()
                self._output_parts_by_peer[peer_index].clear()
                self._output_part_available[peer_index].set()
            self._outputs_consumed = True
            self.finished.set()


class TensorPartReducer:
    """
    Auxiliary data structure responsible for running asynchronous all-reduce
    :param part_shapes: a sequence of shapes of torch tensors that will be averaged by this reducer
    :param num_senders: total number of peers in a given all-reduce group that will send gradients
    :param weights: relative importance of each sender, used for weighted average (default = equal weights)
    :note: even if local peer is not sending data, local parts will be used for shape information
    """

    def __init__(self, part_shapes: Sequence[torch.Size], num_senders: int, weights: Optional[Sequence[float]] = None):
        self.part_shapes, self.num_senders, self.num_parts = part_shapes, num_senders, len(part_shapes)
        self.weights = tuple(weights or (1 for _ in range(num_senders)))
        assert len(self.weights) == self.num_senders, "The number of weights is inconsistent with num_senders"
        assert all(isinstance(weight, (int, float)) for weight in self.weights)
        self.current_part_index = -1  # index in local_parts of the part that should be loaded next
        self.current_part_accumulated_from = 0  # number of peers from which the current part was accumulated
        self.accumulator: Optional[torch.Tensor] = None  # contains the sum of current tensor part from group peers
        self.denominator = 0.0  # total weight accumulated from all peers for current part
        self.current_part_future = asyncio.Future()
        self.finished = asyncio.Event()
        self.reset_accumulators()

    def reset_accumulators(self):
        """(re)create averaging buffers for the next part in line, prepopulate with local tensor part"""
        assert self.current_part_accumulated_from == self.num_senders or self.current_part_index == -1
        if self.current_part_index >= self.num_parts - 1:
            self.finalize()
            return

        self.current_part_index += 1
        self.current_part_accumulated_from = 0
        self.current_part_future = asyncio.Future()
        self.accumulator = torch.zeros(self.part_shapes[self.current_part_index])
        self.denominator = 0.0

    async def accumulate_part(self, sender_index: int, part_index: int, tensor_part: torch.Tensor) -> torch.Tensor:
        """Add vector part to accumulator, wait for all other vectors to be added, then return the average part"""
        assert 0 <= sender_index < self.num_senders, "invalid sender index"
        assert 0 <= part_index < self.num_parts, "invalid part index"

        while part_index > self.current_part_index:
            # wait for previous parts to finish processing ...
            await asyncio.wait({self.current_part_future, self.finished.wait()}, return_when=asyncio.FIRST_COMPLETED)
            if self.finished.is_set():
                raise AllreduceException(f"attempted to aggregate part in a finalized {self.__class__.__name__}")
        assert part_index == self.current_part_index

        current_part_future = self.current_part_future

        self.accumulator.add_(tensor_part, alpha=self.weights[sender_index])
        self.denominator += self.weights[sender_index]
        self.current_part_accumulated_from += 1

        assert self.current_part_accumulated_from <= self.num_senders
        if self.current_part_accumulated_from == self.num_senders:
            current_part_future.set_result(self.accumulator.div_(self.denominator))
            self.reset_accumulators()
        return await current_part_future

    def finalize(self):
        if not self.finished.is_set():
            if hasattr(self, "current_part_future"):
                self.current_part_future.cancel()
                del self.accumulator
            self.finished.set()

    def __del__(self):
        self.finalize()


class AllreduceException(Exception):
    """A special exception that is raised when allreduce can't continue normally (e.g. disconnected/protocol error)"""<|MERGE_RESOLUTION|>--- conflicted
+++ resolved
@@ -2,10 +2,6 @@
 Auxiliary data structures for AllReduceRunner
 """
 import asyncio
-<<<<<<< HEAD
-from typing import Sequence, AsyncIterable, Tuple, Optional, TypeVar, Union, AsyncIterator, Type, Deque, List
-=======
->>>>>>> bedfa6ee
 from collections import deque
 from typing import AsyncIterable, AsyncIterator, Optional, Sequence, Tuple, TypeVar, Union
 
