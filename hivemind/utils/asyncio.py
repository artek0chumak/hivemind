--- conflicted
+++ resolved
@@ -81,14 +81,10 @@
 
 
 async def amap_in_executor(
-<<<<<<< HEAD
-    func: Callable[..., T], *iterables: AsyncIterable, max_prefetch: int, executor: Optional[ThreadPoolExecutor] = None
-=======
     func: Callable[..., T],
     *iterables: AsyncIterable,
     max_prefetch: Optional[int] = None,
     executor: Optional[ThreadPoolExecutor] = None,
->>>>>>> bedfa6ee
 ) -> AsyncIterator[T]:
     """iterate from an async iterable in a background thread, yield results to async iterable"""
     loop = asyncio.get_event_loop()
